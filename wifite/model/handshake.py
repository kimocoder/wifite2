--- conflicted
+++ resolved
@@ -22,6 +22,7 @@
             Tries to find BSSID and ESSID from cap file.
             Sets this instances 'bssid' and 'essid' instance fields.
         """
+
         # We can get BSSID from the .cap filename if Wifite captured it.
         # ESSID is stripped of non-printable characters, so we can't rely on that.
         if self.bssid is None:
@@ -46,12 +47,8 @@
             # HACK: Just use the first one we see
             self.bssid = pairs[0][0]
             self.essid = pairs[0][1]
-<<<<<<< HEAD
-            Color.pl('{!} {O}Warning{W}: {O}Arbitrarily selected {R}bssid{O} {C}%s{O} and {R}essid{O} "{C}%s{O}"{W}' % (self.bssid, self.essid))
-=======
-            Color.pl('{!} {O}Warning{W}: {O}Arbitrarily selected {R}bssid{O} {C}%s{O} and {R}essid{O} "{C}%s{O}"{W}'
-                     % (self.bssid, self.essid))
->>>>>>> 29c4e91a
+            Color.pl('{!} {O}Warning{W}: {O}Arbitrarily selected ' +
+                     '{R}bssid{O} {C}%s{O} and {R}essid{O} "{C}%s{O}"{W}' % (self.bssid, self.essid))
 
         if not self.bssid:
             # We already know essid
