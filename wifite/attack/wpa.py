--- conflicted
+++ resolved
@@ -96,17 +96,10 @@
 
             Color.clear_entire_line()
             Color.pattack('WPA', self.target, 'Handshake capture', 'Waiting for target to appear...')
+            airodump_target = ''
             try:
-<<<<<<< HEAD
                 self.clients = []
                 airodump_target = self.wait_for_target(airodump)
-=======
-                airodump_target = self.wait_for_target(airodump)
-            except Exception as e:
-                Color.pexception(e)
-
-            self.clients = []
->>>>>>> 35e22ff9
 
                 # Try to load existing handshake
                 if not Configuration.ignore_old_handshakes:
